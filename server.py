#!/usr/bin/env python3
# -*- coding: utf-8 -*-
"""
Dev.to MCP Server - A server implementation for interacting with Dev.to API

This program provides an MCP server interface to the Dev.to API.

Copyright (C) 2023 <Your Name/Organization>

This program is free software: you can redistribute it and/or modify
it under the terms of the GNU Affero General Public License as
published by the Free Software Foundation, either version 3 of the
License, or (at your option) any later version.

This program is distributed in the hope that it will be useful,
but WITHOUT ANY WARRANTY; without even the implied warranty of
MERCHANTABILITY or FITNESS FOR A PARTICULAR PURPOSE.  See the
GNU Affero General Public License for more details.

You should have received a copy of the GNU Affero General Public License
along with this program.  If not, see <https://www.gnu.org/licenses/>.
"""

import os
import json
import logging
import asyncio
from typing import List, Dict, Any, Optional, Union, Annotated, Iterator
from dotenv import load_dotenv

# Load environment variables from .env file
load_dotenv()

import httpx
from fastapi import FastAPI, Request, Response
from fastapi.middleware.cors import CORSMiddleware
from fastmcp import FastMCP, Context
from pydantic import BaseModel, Field

# Load configuration from environment variables
PORT = int(os.environ.get("PORT", 8000))
LOG_LEVEL = os.environ.get("LOG_LEVEL", "INFO").upper()

# Configure logging based on environment variable
logging.basicConfig(
    level=getattr(logging, LOG_LEVEL, logging.INFO),
    format="%(asctime)s - %(levelname)s - %(message)s",
)
logger = logging.getLogger("devto-mcp")

# Log configuration (without sensitive data)
logger.info(f"Starting server with PORT={PORT}, LOG_LEVEL={LOG_LEVEL}")

# Constants
DEVTO_API_BASE_URL = "https://dev.to/api"

# API client for Dev.to interactions
class DevToClient:
    """Client for interacting with the Dev.to API."""
    
    def __init__(self, api_key: str = None):
        """Initialize the Dev.to API client."""
        self.base_url = DEVTO_API_BASE_URL
        self.api_key = api_key
        
    async def _get_headers(self) -> Dict[str, str]:
        """Get headers for API requests."""
        headers = {"Accept": "application/json", "Content-Type": "application/json"}
        if self.api_key:
            headers["api-key"] = self.api_key
        return headers
    
    async def get(self, path: str, params: Optional[Dict[str, Any]] = None) -> Any:
        """Make a GET request to the Dev.to API."""
        async with httpx.AsyncClient() as client:
            headers = await self._get_headers()
            url = f"{self.base_url}{path}"
            response = await client.get(url, params=params, headers=headers, timeout=10.0)
            response.raise_for_status()
            return response.json()
    
    async def post(self, path: str, data: Dict[str, Any]) -> Any:
        """Make a POST request to the Dev.to API."""
        if not self.api_key:
            raise ValueError("Dev.to API key is required for POST operations")
            
        async with httpx.AsyncClient() as client:
            headers = await self._get_headers()
            url = f"{self.base_url}{path}"
            response = await client.post(url, json=data, headers=headers, timeout=10.0)
            response.raise_for_status()
            return response.json()
            
    async def put(self, path: str, data: Dict[str, Any]) -> Any:
        """Make a PUT request to the Dev.to API."""
        if not self.api_key:
            raise ValueError("Dev.to API key is required for PUT operations")
            
        async with httpx.AsyncClient() as client:
            headers = await self._get_headers()
            url = f"{self.base_url}{path}"
            response = await client.put(url, json=data, headers=headers, timeout=10.0)
            response.raise_for_status()
            return response.json()

# Custom exception for MCP-related errors
class MCPError(Exception):
    """Custom exception for MCP-related errors."""
    
    def __init__(self, message: str, status_code: int = 400):
        self.message = message
        self.status_code = status_code
        super().__init__(self.message)

# Create FastAPI app for health checks and info endpoints
app = FastAPI(
    title="Dev.to MCP Server",
    description="An MCP server for interacting with the Dev.to API",
    version="1.0.0",
)

# Add CORS middleware
app.add_middleware(
    CORSMiddleware,
    allow_origins=["*"],
    allow_credentials=True,
    allow_methods=["*"],
    allow_headers=["*"],
)

# Create MCP server
mcp = FastMCP(
    name="Dev.to API",
    description="MCP server for interacting with the Dev.to API",
    instructions="""
    # Dev.to API MCP Server
    
    This server provides tools for interacting with the Dev.to API, 
    allowing you to browse, search, read, and create content.
    
    ## Required Configuration
    
    This MCP server requires a Dev.to API key to function properly.
    Please provide your Dev.to API key in the server environment:
    
    ```bash
    export DEVTO_API_KEY="your_dev_to_api_key_here"
    ```
    
    ## Available Tools
    
    ### Browsing Content
    - browse_latest_articles(): Get recent articles from Dev.to
    - browse_popular_articles(): Get popular articles
    - browse_articles_by_tag(tag): Get articles with a specific tag
    
    ### Reading Content  
    - get_article(id): Get article details by ID
    - get_user_profile(username): Get information about a Dev.to user
    
    ### Searching Content
    - search_articles(query, page): Search for articles by keywords
    
    ### Managing Content
    - list_my_articles(page, per_page): List your published articles
    - create_article(title, content, tags, published): Create a new article
    - update_article(id, title, content, tags, published): Update an existing article
    
    ## Examples
    - To find Python articles: search_articles("python")
    - To get an article: get_article(12345)
    - To create an article: create_article("Title", "Content", "tag1,tag2", false)
    - To see your articles: list_my_articles()
    """
)

<<<<<<< HEAD
# Import prompts from the new modules
from prompts.article_prompts import (
    get_article_prompt,
    list_my_articles_prompt,
    create_article_prompt,
    update_article_prompt,
    delete_article_prompt,
    get_article_by_id_prompt,
    search_articles_prompt,
    analyze_article
)
from prompts.user_prompts import (
    get_user_profile_prompt,
    analyze_user_profile,
    analyze_user_profile_by_id
)

# Register prompts with MCP server
get_article_prompt = mcp.prompt()(get_article_prompt)
list_my_articles_prompt = mcp.prompt()(list_my_articles_prompt)
create_article_prompt = mcp.prompt()(create_article_prompt)
update_article_prompt = mcp.prompt()(update_article_prompt)
delete_article_prompt = mcp.prompt()(delete_article_prompt)
get_article_by_id_prompt = mcp.prompt()(get_article_by_id_prompt)
search_articles_prompt = mcp.prompt()(search_articles_prompt)
analyze_article = mcp.prompt()(analyze_article)
get_user_profile_prompt = mcp.prompt()(get_user_profile_prompt)
analyze_user_profile = mcp.prompt()(analyze_user_profile)
analyze_user_profile_by_id = mcp.prompt()(analyze_user_profile_by_id)

=======
>>>>>>> 5ca9ecc9
# Helper functions for formatting responses
def format_article_list(articles: List[Dict[str, Any]]) -> str:
    """Format a list of articles for display."""
    if not articles:
        return "No articles found."
        
    result = []
    result.append("# Articles")
    result.append("")
    
    for article in articles:
        title = article.get("title", "Untitled")
        id = article.get("id", "Unknown ID")
        username = article.get("user", {}).get("username", "unknown")
        date = article.get("published_at", "Unknown date")
        tags = article.get("tag_list", [])
        tags_str = ", ".join(tags) if isinstance(tags, list) else tags
        
        result.append(f"## {title}")
        result.append(f"ID: {id}")
        result.append(f"Author: {username}")
        result.append(f"Published: {date}")
        result.append(f"Tags: {tags_str}")
        result.append(f"URL: {article.get('url', '')}")
        result.append("")
        result.append(article.get("description", "No description available."))
        result.append("")
    
    return "\n".join(result)

def format_article_detail(article: Dict[str, Any]) -> str:
    """Format a single article with full details."""
<<<<<<< HEAD
def format_article_list(articles: List[Dict[str, Any]]) -> str:
    """Format a list of articles for display."""
    if not articles:
        return "No articles found."
        
    result = []
    result.append("# Articles")
    result.append("")
    
    for article in articles:
        title = article.get("title", "Untitled")
        id = article.get("id", "Unknown ID")
        username = article.get("user", {}).get("username", "unknown")
        date = article.get("published_at", "Unknown date")
        tags = article.get("tag_list", [])
        tags_str = ", ".join(tags) if isinstance(tags, list) else tags
        
        result.append(f"## {title}")
        result.append(f"ID: {id}")
        result.append(f"Author: {username}")
        result.append(f"Published: {date}")
        result.append(f"Tags: {tags_str}")
        result.append(f"URL: {article.get('url', '')}")
        result.append("")
        result.append(article.get("description", "No description available."))
        result.append("")
    
    return "\n".join(result)

def format_article_detail(article: Dict[str, Any]) -> str:
    """Format a single article with full details."""
    if not article:
        return "Article not found."
        return "Article not found."
        
    return {
        "title": article.get("title", "Untitled"),
        "id": article.get("id", "Unknown ID"),
        "author": article.get("user", {}).get("username", "unknown"),
        "published_at": article.get("published_at", "Unknown date"),
        "tags": article.get("tag_list", []),
        "url": article.get("url", ""),
        "content": article.get("body_markdown", "No content available."),
        "description": article.get("description", ""),
        "comments_count": article.get("comments_count", 0),
        "public_reactions_count": article.get("public_reactions_count", 0),
        "page_views_count": article.get("page_views_count", 0),
        "published": article.get("published", False),
        "organization": article.get("organization", None)
    }
=======
    if not article:
        return "Article not found."
        
    title = article.get("title", "Untitled")
    id = article.get("id", "Unknown ID")
    username = article.get("user", {}).get("username", "unknown")
    date = article.get("published_at", "Unknown date")
    tags = article.get("tag_list", [])
    tags_str = ", ".join(tags) if isinstance(tags, list) else tags
    body = article.get("body_markdown", "No content available.")
    
    result = []
    result.append(f"# {title}")
    result.append("")
    result.append(f"ID: {id}")
    result.append(f"Author: {username}")
    result.append(f"Published: {date}")
    result.append(f"Tags: {tags_str}")
    result.append(f"URL: {article.get('url', '')}")
    result.append("")
    result.append("## Content")
    result.append("")
    result.append(body)
    
    return "\n".join(result)
>>>>>>> 5ca9ecc9

def format_user_profile(user: Dict[str, Any]) -> str:
    """Format user profile information."""
    if not user:
        return "User not found."
        
    name = user.get("name", "Unknown")
    username = user.get("username", "unknown")
    bio = user.get("summary", "No bio available.")
    
    result = []
    result.append(f"# {name} (@{username})")
    result.append("")
    result.append(bio)
    result.append("")
    result.append("## Profile Details")
    
    # Add optional fields if present
    for field, label in [
        ("location", "Location"),
        ("joined_at", "Joined"),
        ("twitter_username", "Twitter"),
        ("github_username", "GitHub"),
        ("website_url", "Website")
    ]:
        if user.get(field):
            result.append(f"{label}: {user.get(field)}")
    
    return "\n".join(result)

# Helper function to get API key from server environment
def get_api_key() -> str:
    """Get the API key from server environment."""
    return os.environ.get('DEVTO_API_KEY')

# Helper class for returning structured data directly (without using MCPResponse)
class ArticleListResponse:
    """Helper to format article data as structured content."""
    
    @staticmethod
    def create(articles: List[Dict[str, Any]]) -> List[Dict[str, Any]]:
        """Create a properly structured response with the articles as direct content."""
        # Return the articles directly as a list - FastMCP will handle the proper serialization
        return articles
        
# Function to convert raw articles to a simplified list with essential details
def simplify_articles(articles: List[Dict[str, Any]]) -> List[Dict[str, Any]]:
    """Convert raw article data to a simplified list with essential details."""
    return [
        {
            "id": article.get("id"),
            "title": article.get("title"),
            "url": article.get("url"),
            "published_at": article.get("published_at"),
            "description": article.get("description"),
            "tags": article.get("tag_list", []),
            "author": article.get("user", {}).get("username") if article.get("user") else None
        }
        for article in articles
    ]

# MCP Tool implementations

@mcp.tool()
async def browse_latest_articles(
    page: Annotated[int, Field(description="Starting page number for pagination")] = 1,
    per_page: Annotated[int, Field(description="Number of articles per page")] = 30,
    max_pages: Annotated[int, Field(description="Maximum number of pages to search")] = 10,
    ctx: Context = None
) -> List[Dict[str, Any]]:
    """
    Get the most recent articles from Dev.to across multiple pages.
    
    This tool will fetch recent articles from Dev.to, looking through multiple
    pages until it reaches the maximum page limit.
    """
    try:
        # Create a client with the API key from server environment
        client = DevToClient(api_key=get_api_key())
        
        # Track all articles across multiple pages
        all_articles = []
        current_page = page
        max_page_to_search = page + max_pages - 1
        
        # Report initial progress
        if ctx:
            await ctx.report_progress(progress=10, total=100)
            
        # Search through pages until we reach the limit or run out of results
        while current_page <= max_page_to_search:
            try:
                # Fetch articles for the current page
                articles = await client.get("/articles/latest", params={
                    "page": current_page,
                    "per_page": per_page
                })
                
                # If we received no articles, we've reached the end
                if not articles or len(articles) == 0:
                    break
                    
                # Add articles to our collection
                all_articles.extend(articles)
                
                # Update progress periodically
                if ctx:
                    progress = min(90, int(10 + (current_page - page) / max_pages * 80))
                    await ctx.report_progress(progress=progress, total=100)
                
                # Move to the next page
                current_page += 1
                
            except Exception as e:
                logger.warning(f"Error fetching latest articles page {current_page}: {str(e)}")
                # Continue to the next page even if there's an error
                current_page += 1
        
        # Complete progress
        if ctx:
            await ctx.report_progress(progress=100, total=100)
            
        # Return a simplified list of articles with essential details
        simplified_articles = simplify_articles(all_articles)
        return ArticleListResponse.create(simplified_articles)
    except Exception as e:
        logger.error(f"Error getting latest articles: {str(e)}")
        raise MCPError(f"Failed to get latest articles: {str(e)}")

@mcp.tool()
async def browse_popular_articles(
    page: Annotated[int, Field(description="Starting page number for pagination")] = 1,
    per_page: Annotated[int, Field(description="Number of articles per page")] = 30,
    max_pages: Annotated[int, Field(description="Maximum number of pages to search")] = 10,
    ctx: Context = None
) -> List[Dict[str, Any]]:
    """
    Get the most popular articles from Dev.to across multiple pages.
    
    This tool will fetch popular articles from Dev.to, looking through multiple
    pages until it reaches the maximum page limit.
    """
    try:
        # Create a client with the API key from server environment
        client = DevToClient(api_key=get_api_key())
        
        # Track all articles across multiple pages
        all_articles = []
        current_page = page
        max_page_to_search = page + max_pages - 1
        
        # Report initial progress
        if ctx:
            await ctx.report_progress(progress=10, total=100)
            
        # Search through pages until we reach the limit or run out of results
        while current_page <= max_page_to_search:
            try:
                # Fetch articles for the current page
                articles = await client.get("/articles", params={
                    "page": current_page,
                    "per_page": per_page
                })
                
                # If we received no articles, we've reached the end
                if not articles or len(articles) == 0:
                    break
                    
                # Add articles to our collection
                all_articles.extend(articles)
                
                # Update progress periodically
                if ctx:
                    progress = min(90, int(10 + (current_page - page) / max_pages * 80))
                    await ctx.report_progress(progress=progress, total=100)
                
                # Move to the next page
                current_page += 1
                
            except Exception as e:
                logger.warning(f"Error fetching popular articles page {current_page}: {str(e)}")
                # Continue to the next page even if there's an error
                current_page += 1
        
        # Complete progress
        if ctx:
            await ctx.report_progress(progress=100, total=100)
            
        # Return a simplified list of articles with essential details
        simplified_articles = simplify_articles(all_articles)
        return ArticleListResponse.create(simplified_articles)
    except Exception as e:
        logger.error(f"Error getting popular articles: {str(e)}")
        raise MCPError(f"Failed to get popular articles: {str(e)}")

@mcp.tool()
async def browse_articles_by_tag(
    tag: Annotated[str, Field(description="The tag to filter articles by")],
    page: Annotated[int, Field(description="Starting page number for pagination")] = 1,
    per_page: Annotated[int, Field(description="Number of articles per page")] = 30,
    max_pages: Annotated[int, Field(description="Maximum number of pages to search")] = 10,
    ctx: Context = None
) -> List[Dict[str, Any]]:
    """
    Get articles with a specific tag across multiple pages.
    
    This tool will fetch articles with the specified tag from Dev.to, looking through multiple
    pages until it reaches the maximum page limit.
    """
    try:
        # Create a client with the API key from server environment
        client = DevToClient(api_key=get_api_key())
        
        # Track all articles across multiple pages
        all_articles = []
        current_page = page
        max_page_to_search = page + max_pages - 1
        
        # Report initial progress
        if ctx:
            await ctx.report_progress(progress=10, total=100)
            
        # Search through pages until we reach the limit or run out of results
        while current_page <= max_page_to_search:
            try:
                # Fetch articles for the current page
                articles = await client.get("/articles", params={
                    "tag": tag,
                    "page": current_page,
                    "per_page": per_page
                })
                
                # If we received no articles, we've reached the end
                if not articles or len(articles) == 0:
                    break
                    
                # Add articles to our collection
                all_articles.extend(articles)
                
                # Update progress periodically
                if ctx:
                    progress = min(90, int(10 + (current_page - page) / max_pages * 80))
                    await ctx.report_progress(progress=progress, total=100)
                
                # Move to the next page
                current_page += 1
                
            except Exception as e:
                logger.warning(f"Error fetching articles with tag '{tag}' on page {current_page}: {str(e)}")
                # Continue to the next page even if there's an error
                current_page += 1
        
        # Complete progress
        if ctx:
            await ctx.report_progress(progress=100, total=100)
            
        # Return a simplified list of articles with essential details
        simplified_articles = simplify_articles(all_articles)
        return ArticleListResponse.create(simplified_articles)
    except Exception as e:
        logger.error(f"Error getting articles by tag: {str(e)}")
        raise MCPError(f"Failed to get articles with tag '{tag}': {str(e)}")

@mcp.tool()
async def get_article(
    id: Annotated[str, Field(description="The ID of the article to retrieve")],
    ctx: Context = None
) -> str:
    """
    Get a specific article by ID.
    """
    try:
        # Create a client with the API key from server environment
        client = DevToClient(api_key=get_api_key())
        
        # Try to get the article
        try:
            article = await client.get(f"/articles/{id}")
        except httpx.HTTPStatusError as e:
            if e.response.status_code == 404:
                raise MCPError(f"Article not found with ID: {id}", 404)
            else:
                raise
                
        return format_article_detail(article)
    except Exception as e:
        logger.error(f"Error getting article {id}: {str(e)}")
        raise MCPError(f"Failed to get article {id}: {str(e)}")

@mcp.tool()
async def get_user_profile(
    username: Annotated[str, Field(description="The username of the Dev.to user")],
    ctx: Context = None
) -> str:
    """
    Get profile information for a Dev.to user.
    """
    try:
        # Create a client with the API key from server environment
        client = DevToClient(api_key=get_api_key())
        
        user = await client.get(f"/users/by_username?url={username}")
        return format_user_profile(user)
    except Exception as e:
        logger.error(f"Error getting user profile for {username}: {str(e)}")
        raise MCPError(f"Failed to get profile for user '{username}': {str(e)}")

@mcp.tool()
async def search_articles(
    query: Annotated[str, Field(description="The search term")],
    page: Annotated[int, Field(description="Starting page number for pagination")] = 1,
    max_pages: Annotated[int, Field(description="Maximum number of pages to search")] = 30,
    ctx: Context = None
) -> List[Dict[str, Any]]:
    """
    Search for articles on Dev.to across multiple pages.
    
    This tool will search through articles on Dev.to, looking through multiple
    pages until it finds matches or reaches the maximum page limit.
    """
    try:
        # Create a client with the API key from server environment
        client = DevToClient(api_key=get_api_key())
        
        # Track all matching articles
        all_matching_articles = []
        current_page = page
        max_page_to_search = page + max_pages - 1
        
        # Report initial progress
        if ctx:
            await ctx.report_progress(progress=10, total=100)
            
        # Search through pages until we find matches or reach the limit
        while current_page <= max_page_to_search:
            try:
                # Fetch articles for the current page
                articles = await client.get("/articles", params={"page": current_page})
                
                # If we received no articles, we've reached the end
                if not articles or len(articles) == 0:
                    break
                    
                # Filter articles containing the query in title or description
                page_matches = [
                    article for article in articles
                    if (query.lower() in article.get("title", "").lower() or
                        query.lower() in article.get("description", "").lower() or
                        (isinstance(article.get("tag_list"), list) and 
                         any(query.lower() in tag.lower() for tag in article.get("tag_list", []))) or
                        (isinstance(article.get("user"), dict) and
                         query.lower() in article.get("user", {}).get("username", "").lower()) or
                        query.lower() in article.get("body_markdown", "").lower())
                ]
                
                # Add matching articles to our collection
                all_matching_articles.extend(page_matches)
                
                # Update progress periodically
                if ctx:
                    progress = min(90, int(10 + (current_page - page) / max_pages * 80))
                    await ctx.report_progress(progress=progress, total=100)
                
                # If we've found some matches, we can stop searching
                if all_matching_articles:
                    break
                    
                # Move to the next page
                current_page += 1
                
            except Exception as e:
                logger.warning(f"Error searching page {current_page}: {str(e)}")
                # Continue to the next page even if there's an error
                current_page += 1
        
        # If we didn't find anything through pagination, try direct search approaches
        if not all_matching_articles:
            # Try searching by tag if the query looks like a tag
            try:
                tag_articles = await client.get("/articles", params={"tag": query.lower()})
                all_matching_articles.extend(tag_articles)
            except Exception:
                # Ignore errors in fallback searches
                pass
                
            # If query looks like a username, try that
            if not all_matching_articles and " " not in query:
                try:
                    user_articles = await client.get("/articles", params={"username": query.lower()})
                    all_matching_articles.extend(user_articles)
                except Exception:
                    # Ignore errors in fallback searches
                    pass
        
        # Complete progress
        if ctx:
            await ctx.report_progress(progress=100, total=100)
            
        # Return a simplified list of articles with essential details
        simplified_articles = simplify_articles(all_matching_articles)
        # Add a match_type field to indicate these are search results
        for article in simplified_articles:
            article["match_type"] = "search_result"
        return ArticleListResponse.create(simplified_articles)
    except Exception as e:
        logger.error(f"Error searching articles for '{query}': {str(e)}")
        raise MCPError(f"Failed to search for '{query}': {str(e)}")

@mcp.tool()
async def search_articles_by_user(
    username: Annotated[str, Field(description="The Dev.to username to search articles for")],
    page: Annotated[int, Field(description="Starting page number for pagination")] = 1,
    per_page: Annotated[int, Field(description="Number of articles per page")] = 30,
    max_pages: Annotated[int, Field(description="Maximum number of pages to search")] = 30,
    ctx: Context = None
) -> List[Dict[str, Any]]:
    """
    Get all articles published by a specific Dev.to user.
    
    This tool will search through all articles by a user, looking through multiple
    pages until it reaches the maximum page limit.
    """
    try:
        # Create a client with the API key from server environment
        client = DevToClient(api_key=get_api_key())
        
        # Track all articles across multiple pages
        all_articles = []
        current_page = page
        max_page_to_search = page + max_pages - 1
        
        # Report initial progress
        if ctx:
            await ctx.report_progress(progress=10, total=100)
            
        # Search through pages until we reach the limit or run out of results
        while current_page <= max_page_to_search:
            try:
                # Fetch articles for the current page
                articles = await client.get("/articles", params={
                    "username": username,
                    "page": current_page,
                    "per_page": per_page
                })
                
                # If we received no articles, we've reached the end
                if not articles or len(articles) == 0:
                    break
                    
                # Add articles to our collection
                all_articles.extend(articles)
                
                # Update progress periodically
                if ctx:
                    progress = min(90, int(10 + (current_page - page) / max_pages * 80))
                    await ctx.report_progress(progress=progress, total=100)
                
                # Move to the next page
                current_page += 1
                
            except Exception as e:
                logger.warning(f"Error searching page {current_page} for user {username}: {str(e)}")
                # Continue to the next page even if there's an error
                current_page += 1
        
        # Complete progress
        if ctx:
            await ctx.report_progress(progress=100, total=100)
            
        # Return a simplified list of articles with essential details
        simplified_articles = simplify_articles(all_articles)
        return ArticleListResponse.create(simplified_articles)
    except Exception as e:
        logger.error(f"Error fetching articles for user '{username}': {str(e)}")
        raise MCPError(f"Failed to get articles for user '{username}': {str(e)}")

@mcp.tool()
async def list_my_articles(
    page: Annotated[int, Field(description="Starting page number for pagination")] = 1,
    per_page: Annotated[int, Field(description="Number of articles per page")] = 30,
    max_pages: Annotated[int, Field(description="Maximum number of pages to search")] = 10,
    ctx: Context = None
) -> List[Dict[str, Any]]:
    """
    List your published articles across multiple pages.
    
    This tool will fetch your articles from Dev.to, looking through multiple
    pages until it reaches the maximum page limit.
    """
    try:
        # Get API key from server environment
        api_key = get_api_key()
        if not api_key:
            raise MCPError("API key is required for this operation. Please provide a Dev.to API key in your server environment.", 401)
        
        # Create a client with the API key
        client = DevToClient(api_key=api_key)
        
        # Track all articles across multiple pages
        all_articles = []
        current_page = page
        max_page_to_search = page + max_pages - 1
        
        # Report initial progress
        if ctx:
            await ctx.report_progress(progress=10, total=100)
            
        # Search through pages until we reach the limit or run out of results
        while current_page <= max_page_to_search:
            try:
                # Fetch articles for the current page
                articles = await client.get(
                    "/articles/me",
                    params={"page": current_page, "per_page": per_page}
                )
                
                # If we received no articles, we've reached the end
                if not articles or len(articles) == 0:
                    break
                    
                # Add articles to our collection
                all_articles.extend(articles)
                
                # Update progress periodically
                if ctx:
                    progress = min(90, int(10 + (current_page - page) / max_pages * 80))
                    await ctx.report_progress(progress=progress, total=100)
                
                # Move to the next page
                current_page += 1
                
            except Exception as e:
                logger.warning(f"Error fetching your articles on page {current_page}: {str(e)}")
                # Continue to the next page even if there's an error
                current_page += 1
        
        # Complete progress
        if ctx:
            await ctx.report_progress(progress=100, total=100)
            
        # Return a simplified list of articles with essential details
        simplified_articles = simplify_articles(all_articles)
        return ArticleListResponse.create(simplified_articles)
    except Exception as e:
        logger.error(f"Error listing user articles: {str(e)}")
        raise MCPError(f"Failed to list your articles: {str(e)}")

@mcp.tool()
async def create_article(
    title: Annotated[str, Field(description="The title of the article")],
    content: Annotated[str, Field(description="The markdown content of the article")],
    tags: Annotated[str, Field(description="Comma-separated list of tags (e.g., 'python,webdev')")] = "",
    published: Annotated[bool, Field(description="Whether to publish immediately (default: False)")] = False,
    ctx: Context = None
) -> str:
    """
    Create a new article on Dev.to.
    """
    try:
        # Get API key from server environment
        api_key = get_api_key()
        if not api_key:
            raise MCPError("API key is required for this operation. Please provide a Dev.to API key in your server environment.", 401)
        
        # Create a client with the API key
        client = DevToClient(api_key=api_key)
        
        # Process tags
        tag_list = []
        if tags:
            tag_list = [tag.strip() for tag in tags.split(",")]
        
        # Prepare article data
        article_data = {
            "article": {
                "title": title,
                "body_markdown": content,
                "published": published,
                "tags": tag_list
            }
        }
        
        # Report progress at the start
        if ctx:
            await ctx.report_progress(progress=25, total=100)
            
        # Report progress before submission
        if ctx:
            await ctx.report_progress(progress=50, total=100)
            
        response = await client.post("/articles", article_data)
        
        # Report progress after completion
        if ctx:
            await ctx.report_progress(progress=100, total=100)
        
        return (
            f"Article created successfully!\n"
            f"Title: {response.get('title')}\n"
            f"ID: {response.get('id')}\n"
            f"URL: {response.get('url')}\n"
            f"Status: {'Published' if response.get('published') else 'Draft'}"
        )
    except Exception as e:
        logger.error(f"Error creating article: {str(e)}")
        raise MCPError(f"Failed to create article: {str(e)}")

@mcp.tool()
async def update_article(
    id: Annotated[Union[str, int], Field(description="The ID of the article to update")],
    title: Annotated[Optional[str], Field(description="New title for the article")] = None,
    content: Annotated[Optional[str], Field(description="New markdown content")] = None,
    tags: Annotated[Optional[str], Field(description="New comma-separated list of tags")] = None,
    published: Annotated[Optional[bool], Field(description="New publish status")] = None,
    ctx: Context = None
) -> str:
    """
    Update an existing article on Dev.to.
    """
    try:
        # Get API key from server environment
        api_key = get_api_key()
        if not api_key:
            raise MCPError("API key is required for this operation. Please provide a Dev.to API key in your server environment.", 401)
        
        # Create a client with the API key
        client = DevToClient(api_key=api_key)
        
        # Prepare update data
        article_data = {"article": {}}
        
        if title is not None:
            article_data["article"]["title"] = title
        
        if content is not None:
            article_data["article"]["body_markdown"] = content
        
        if tags is not None:
            tag_list = [tag.strip() for tag in tags.split(",")]
            article_data["article"]["tags"] = tag_list
        
        if published is not None:
            article_data["article"]["published"] = published
        
        # Report progress at the start
        if ctx:
            await ctx.report_progress(progress=25, total=100)
            
        # Report progress before submission
        if ctx:
            await ctx.report_progress(progress=75, total=100)
            
        response = await client.put(f"/articles/{id}", article_data)
        
        # Report progress after completion
        if ctx:
            await ctx.report_progress(progress=100, total=100)
        
        return (
            f"Article updated successfully!\n"
            f"Title: {response.get('title')}\n"
            f"URL: {response.get('url')}\n"
            f"Status: {'Published' if response.get('published') else 'Draft'}"
        )
    except Exception as e:
        logger.error(f"Error updating article: {str(e)}")
        raise MCPError(f"Failed to update article {id}: {str(e)}")

@mcp.tool()
async def get_article_by_id(
    article_id: Annotated[str, Field(description="The ID of the article to retrieve (as a string)")],
    ctx: Context = None
) -> str:
    """
    Get a specific article by ID (string version).
    """
    try:
        # Create a client with the API key from server environment
        client = DevToClient(api_key=get_api_key())
        
        # Try to get the article
        try:
            article = await client.get(f"/articles/{article_id}")
            return format_article_detail(article)
        except httpx.HTTPStatusError as e:
            if e.response.status_code == 404:
                raise MCPError(f"Article not found with ID: {article_id}", 404)
            else:
                raise
    except Exception as e:
        logger.error(f"Error getting article {article_id}: {str(e)}")
        raise MCPError(f"Failed to get article {article_id}: {str(e)}")

# API endpoints

@app.get("/")
async def root():
    """Root endpoint with basic info."""
    return {
        "name": "Dev.to MCP Server",
        "description": "MCP server for interacting with the Dev.to API",
        "version": "1.0.0",
        "endpoints": {
            "sse": "/sse",
            "health": "/health",
            "docs": "/docs"
        }
    }

@app.get("/health")
async def health_check():
    """Health check endpoint."""
    return {
        "status": "ok",
        "service": "Dev.to MCP Server",
        "version": "1.0.0",
    }

# Main entry point - this is where we create our SSE transport
if __name__ == "__main__":
    # Log server startup information
    logger.info(f"Server will be available at http://0.0.0.0:{PORT}")
    logger.info(f"SSE endpoint: http://0.0.0.0:{PORT}/sse")
    
    # Using FastMCP's built-in run method with SSE transport
    mcp.run(transport="sse", host="0.0.0.0", port=PORT) <|MERGE_RESOLUTION|>--- conflicted
+++ resolved
@@ -174,39 +174,6 @@
     """
 )
 
-<<<<<<< HEAD
-# Import prompts from the new modules
-from prompts.article_prompts import (
-    get_article_prompt,
-    list_my_articles_prompt,
-    create_article_prompt,
-    update_article_prompt,
-    delete_article_prompt,
-    get_article_by_id_prompt,
-    search_articles_prompt,
-    analyze_article
-)
-from prompts.user_prompts import (
-    get_user_profile_prompt,
-    analyze_user_profile,
-    analyze_user_profile_by_id
-)
-
-# Register prompts with MCP server
-get_article_prompt = mcp.prompt()(get_article_prompt)
-list_my_articles_prompt = mcp.prompt()(list_my_articles_prompt)
-create_article_prompt = mcp.prompt()(create_article_prompt)
-update_article_prompt = mcp.prompt()(update_article_prompt)
-delete_article_prompt = mcp.prompt()(delete_article_prompt)
-get_article_by_id_prompt = mcp.prompt()(get_article_by_id_prompt)
-search_articles_prompt = mcp.prompt()(search_articles_prompt)
-analyze_article = mcp.prompt()(analyze_article)
-get_user_profile_prompt = mcp.prompt()(get_user_profile_prompt)
-analyze_user_profile = mcp.prompt()(analyze_user_profile)
-analyze_user_profile_by_id = mcp.prompt()(analyze_user_profile_by_id)
-
-=======
->>>>>>> 5ca9ecc9
 # Helper functions for formatting responses
 def format_article_list(articles: List[Dict[str, Any]]) -> str:
     """Format a list of articles for display."""
@@ -239,58 +206,6 @@
 
 def format_article_detail(article: Dict[str, Any]) -> str:
     """Format a single article with full details."""
-<<<<<<< HEAD
-def format_article_list(articles: List[Dict[str, Any]]) -> str:
-    """Format a list of articles for display."""
-    if not articles:
-        return "No articles found."
-        
-    result = []
-    result.append("# Articles")
-    result.append("")
-    
-    for article in articles:
-        title = article.get("title", "Untitled")
-        id = article.get("id", "Unknown ID")
-        username = article.get("user", {}).get("username", "unknown")
-        date = article.get("published_at", "Unknown date")
-        tags = article.get("tag_list", [])
-        tags_str = ", ".join(tags) if isinstance(tags, list) else tags
-        
-        result.append(f"## {title}")
-        result.append(f"ID: {id}")
-        result.append(f"Author: {username}")
-        result.append(f"Published: {date}")
-        result.append(f"Tags: {tags_str}")
-        result.append(f"URL: {article.get('url', '')}")
-        result.append("")
-        result.append(article.get("description", "No description available."))
-        result.append("")
-    
-    return "\n".join(result)
-
-def format_article_detail(article: Dict[str, Any]) -> str:
-    """Format a single article with full details."""
-    if not article:
-        return "Article not found."
-        return "Article not found."
-        
-    return {
-        "title": article.get("title", "Untitled"),
-        "id": article.get("id", "Unknown ID"),
-        "author": article.get("user", {}).get("username", "unknown"),
-        "published_at": article.get("published_at", "Unknown date"),
-        "tags": article.get("tag_list", []),
-        "url": article.get("url", ""),
-        "content": article.get("body_markdown", "No content available."),
-        "description": article.get("description", ""),
-        "comments_count": article.get("comments_count", 0),
-        "public_reactions_count": article.get("public_reactions_count", 0),
-        "page_views_count": article.get("page_views_count", 0),
-        "published": article.get("published", False),
-        "organization": article.get("organization", None)
-    }
-=======
     if not article:
         return "Article not found."
         
@@ -316,7 +231,6 @@
     result.append(body)
     
     return "\n".join(result)
->>>>>>> 5ca9ecc9
 
 def format_user_profile(user: Dict[str, Any]) -> str:
     """Format user profile information."""
